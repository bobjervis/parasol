
	// Each of these tokens has an associated 'value'

%token IDENTIFIER
%token INTEGER
%token FLOATING_POINT
%token CHARACTER
%token STRING
%token ANNOTATION

	// Each of these tokens is a simple value.

%token SEMI_COLON
%token COLON
%token DOT
%token EXCLAMATION

	// Each of these are paired tokens:

%token LEFT_PARENTHESIS
%token RIGHT_PARENTHESIS
%token LEFT_CURLY
%token RIGHT_CURLY
%token LEFT_SQUARE
%token RIGHT_SQUARE
%token LP_LA
%token RA_RP

	// These are operator-like tokens appearing in expressions:

%left	ASTERISK SLASH PERCENT
%left	PLUS DASH
%left	LA_LA RA_RA RA_RA_RA
%left	DOT_DOT
%left	EQ_EQ EXCLAMATION_EQ EQ_EQ_EQ EX_EQ_EQ
%left	LEFT_ANGLE RIGHT_ANGLE RA_EQ LA_EQ LA_RA LA_RA_EQ EX_RA EX_LA EX_RA_EQ EX_LA_EQ EX_LA_RA EX_LA_RA_EQ
%left	AMPERSAND CARET VERTICAL_BAR
%left	AMP_AMP VBAR_VBAR
%left	NEW DELETE
%right	EQUALS PLUS_EQ DASH_EQ ASTERISK_EQ SLASH_EQ PERCENT_EQ AMPERSAND_EQ CARET_EQ VERTICAL_BAR_EQ LA_LA_EQ RA_RA_EQ RA_RA_RA_EQ
%left	COMMA

%token QUESTION_MARK
%token TILDE

	// These are multi-character operator-like tokens:

%token PLUS_PLUS					// ++
%token DASH_DASH					// --
%token ELLIPSIS						// ...

	// Keywords

%token ABSTRACT
%token BREAK
%token BYTES
%token CASE
%token CATCH
%token CLASS
%token CONTINUE
%token DEFAULT
%token DO
%token ELSE
%token ENUM
%token EVENT
%token EXTENDS
%token FALSE
%token FINAL
%token FINALLY
%token FLAGS
%token FOR
%token FUNCTION
%token IF
%token IMPLEMENTS
%token IMPORT
%token INTERFACE
%token MONITOR
%token NAMESPACE
%token NEW
%token NULL
%token PRIVATE
%token PROTECTED
%token PUBLIC
%token RETURN
%token STATIC
%token SUPER
%token SWITCH
%token THIS
%token THROW
%token TRUE
%token TRY
%token WHILE

%token CLASS_NAME				// designate the name for a constructor
%%
statement_list_opt:
			  /* empty */
			| statement_list
			;
			
statement_list:
			  annotation_list_opt statement
			| statement_list annotation_list_opt statement
			;
			
statement:	  SEMI_COLON
			| expression SEMI_COLON
			| expression catch_clause
			| block
			| visibility_opt declaration
			| BREAK SEMI_COLON
			| CASE expression COLON statement
			| CONTINUE SEMI_COLON
			| DEFAULT COLON statement
			| DO statement WHILE LEFT_PARENTHESIS expression RIGHT_PARENTHESIS SEMI_COLON
			| FOR LEFT_PARENTHESIS expression_opt SEMI_COLON expression_opt SEMI_COLON expression_opt RIGHT_PARENTHESIS statement
			| FOR LEFT_PARENTHESIS expression IDENTIFIER COLON expression RIGHT_PARENTHESIS statement
			| FOR LEFT_PARENTHESIS expression IDENTIFIER EQUALS expression SEMI_COLON expression_opt SEMI_COLON expression_opt RIGHT_PARENTHESIS statement
			| IF LEFT_PARENTHESIS expression RIGHT_PARENTHESIS statement else_opt
			| RETURN expression_opt SEMI_COLON
			| SWITCH LEFT_PARENTHESIS expression RIGHT_PARENTHESIS statement
			| THROW expression SEMI_COLON
			| TRY block catch_clause
			| WHILE LEFT_PARENTHESIS expression RIGHT_PARENTHESIS statement
			| import
			| NAMESPACE namespace SEMI_COLON
			;

catch_clause: catch_list finally_opt
			;
			
finally_opt:  /* empty */
			| FINALLY block
			;
			
catch_list:	  catch
			| catch_list catch
			;

catch:		  CATCH LEFT_PARENTHESIS IDENTIFIER IDENTIFIER RIGHT_PARENTHESIS block
			;
			
import:		  IMPORT IDENTIFIER EQUALS namespace DOT IDENTIFIER SEMI_COLON
			| IMPORT namespace DOT IDENTIFIER SEMI_COLON
			;
			
namespace:	  dotted_name LEFT_PARENTHESIS dotted_name RIGHT_PARENTHESIS
			;
			
dotted_name:  IDENTIFIER
			| dotted_name DOT IDENTIFIER
			;
			
block:		  LEFT_CURLY statement_list_opt RIGHT_CURLY
			;
		
visibility:	| /* empty */
			| PUBLIC
			| PROTECTED
			| PRIVATE
			;
				
declaration:  static_opt expression initializer_list SEMI_COLON
			| CLASS_NAME LEFT_PARENTHESIS parameter_list_opt RIGHT_PARENTHESIS function_body
<<<<<<< HEAD
			| final_opt CLASS IDENTIFIER class_body
			| final_opt INTERFACE IDENTIFIER interface_body
			| ENUM IDENTIFIER LEFT_CURLY enum_body RIGHT_CURLY
			| FLAGS IDENTIFIER LEFT_CURLY flags_list RIGHT_CURLY
			| FLAGS IDENTIFIER LEFT_CURLY flags_list COMMA RIGHT_CURLY
			| final_opt expression name LEFT_PARENTHESIS parameter_list_opt RIGHT_PARENTHESIS function_body
			| STATIC expression name LEFT_PARENTHESIS parameter_list_opt RIGHT_PARENTHESIS function_body
=======
			| TILDE CLASS_NAME LEFT_PARENTHESIS parameter_list_opt RIGHT_PARENTHESIS function_body
			| final_opt CLASS IDENTIFIER class_body
			| ENUM IDENTIFIER LEFT_CURLY enum_body RIGHT_CURLY
			| final_opt static_opt expression name LEFT_PARENTHESIS parameter_list_opt RIGHT_PARENTHESIS function_body
			| static_opt EVENT name LEFT_PARENTHESIS parameter_list_opt RIGHT_PARENTHESIS function_body
>>>>>>> b73b70a9
			| ABSTRACT expression name LEFT_PARENTHESIS parameter_list_opt RIGHT_PARENTHESIS SEMI_COLON
			;
<<<<<<< HEAD
			
=======

static_opt:	  /* empty */
			| STATIC
			;
>>>>>>> b73b70a9

final_opt:	  /* empty */
			| FINAL
			;

enum_body:	  enum_list
			| enum_list SEMI_COLON statement_list_opt
			;
			
enum_list:	  enum
			| enum_list COMMA enum
			;
			
enum:		  IDENTIFIER
			| IDENTIFIER LEFT_PARENTHESIS parameter_list_opt RIGHT_PARENTHESIS
			;

flags_list:	  flag
			| flags_list COMMA flag
function_body:
			  block
			| SEMI_COLON
			;

initializer_list:
			  initializer
			| initializer_list COMMA initializer
			;
			 
initializer:  name
			| name EQUALS assignment
			;
			
else_opt:	  /* empty */
			| ELSE statement
			;

name:		  annotation_list_opt IDENTIFIER
			;
				
expression_opt:
			  /* empty */
			| expression
			;
			
expression:	  assignment
			| expression COMMA assignment
			;

assignment:	  conditional
			| assignment EQUALS assignment
			| assignment PLUS_EQ assignment
			| assignment DASH_EQ assignment
			| assignment ASTERISK_EQ assignment
			| assignment SLASH_EQ assignment
			| assignment PERCENT_EQ assignment
			| assignment AMPERSAND_EQ assignment
			| assignment CARET_EQ assignment
			| assignment VERTICAL_BAR_EQ assignment
			| assignment LA_LA_EQ assignment
			| assignment RA_RA_EQ assignment
			| assignment RA_RA_RA_EQ assignment
			;
			
conditional:  binary
			| binary QUESTION_MARK expression COLON conditional
			;
 
binary:		  unary
			| binary ASTERISK binary
			| binary SLASH binary
			| binary PERCENT binary
			| binary PLUS binary
			| binary DASH binary
			| binary LA_LA binary
			| binary RA_RA binary
			| binary RA_RA_RA binary
			| binary DOT_DOT binary
			| binary EQ_EQ binary
			| binary EXCLAMATION_EQ binary
			| binary EQ_EQ_EQ binary
			| binary EX_EQ_EQ binary
			| binary LEFT_ANGLE binary
			| binary RIGHT_ANGLE binary
			| binary RA_EQ binary
			| binary LA_EQ binary
			| binary LA_RA binary
			| binary LA_RA_EQ binary
			| binary EX_RA binary
			| binary EX_LA binary
			| binary EX_RA_EQ binary
			| binary EX_LA_EQ binary
			| binary EX_LA_RA binary
			| binary EX_LA_RA_EQ binary
			| binary AMPERSAND binary
			| binary CARET binary
			| binary VERTICAL_BAR binary
			| binary AMP_AMP binary
			| binary VBAR_VBAR binary
			| binary NEW binary
			| binary DELETE binary
			;

unary:		  term
			| PLUS unary
			| DASH unary
			| TILDE unary	
			| AMPERSAND unary
			| EXCLAMATION unary
			| PLUS_PLUS unary
			| DASH_DASH unary
			| NEW unary
			| DELETE unary
			;
		
term:		  atom
			| term PLUS_PLUS
			| term DASH_DASH
			| term LEFT_PARENTHESIS parameter_list_opt RIGHT_PARENTHESIS
			| term LEFT_SQUARE expression_opt RIGHT_SQUARE value_initializer_list_opt
			| term LEFT_SQUARE expression COLON expression_opt RIGHT_SQUARE
			| term ELLIPSIS
			| term LP_LA expression RA_RP
			| term DOT IDENTIFIER
			| term DOT BYTES
			;
	
atom:		  IDENTIFIER
			| INTEGER
			| CHARACTER
			| STRING
			| FLOATING_POINT
			| THIS
			| SUPER
			| TRUE
			| FALSE
			| NULL
			| LEFT_PARENTHESIS expression RIGHT_PARENTHESIS
			| CLASS class_body
			| FUNCTION term_opt block
			;

value_initializer_list_opt:
			  /* empty */
			| LEFT_CURLY RIGHT_CURLY
			| LEFT_CURLY value_initializer_list RIGHT_CURLY
			;
			
value_initializer_list:
			  value_initializer
			| value_initializer_list COMMA value_initializer
			;
			
value_initializer:
			  assignment
 			;

term_opt:	  /* empty */
			| term
			;
			
class_body:	  template_opt base_opt implements_list_opt block
			;

interface_body: base_opt LEFT_CURLY interface_statement RIGHT_CURLY
			;

interface_statement: SEMI_COLON
			| expression name LEFT_PARENTHESIS parameter_list_opt RIGHT_PARENTHESIS SEMI_COLON
			| EVENT name LEFT_PARENTHESIS parameter_list_opt RIGHT_PARENTHESIS SEMI_COLON
			;

template_opt:
			  /* empty */
			| LP_LA template_list RA_RP
			;
			
template_list:
			  annotation_list_opt template_arg
			| template_list COMMA annotation_list_opt template_arg
			;
			
template_arg:
			  CLASS IDENTIFIER
			| expression IDENTIFIER
			;
			
parameter_list_opt:
			  /* empty */
			| parameter_list
			;
			
parameter_list:
			  annotation_list_opt parameter
			| parameter_list COMMA annotation_list_opt parameter
			;
			
parameter:	  assignment
			| conditional IDENTIFIER
			;

annotation_list_opt:
			  /* empty */
			| annotation_list
			;
			
annotation_list:
			  annotation
			| annotation_list annotation
			;
			
annotation:	  ANNOTATION
			| ANNOTATION LEFT_PARENTHESIS argument_list_opt RIGHT_PARENTHESIS
			;

base_opt:	  /* empty */
			| EXTENDS expression
			;
			
implements_list_opt:
			  /* empty */		  
			| implements_list
			;
			
implements_list:
			  implements
			| implements_list implements
			;
			
implements:	  IMPLEMENTS expression
			;
			
argument_list_opt:
			  /* empty */
			| argument_list
			;
			
argument_list:
			  assignment
			| argument_list COMMA assignment
			;
<|MERGE_RESOLUTION|>--- conflicted
+++ resolved
@@ -1,355 +1,347 @@
-
-	// Each of these tokens has an associated 'value'
-
-%token IDENTIFIER
-%token INTEGER
-%token FLOATING_POINT
-%token CHARACTER
-%token STRING
-%token ANNOTATION
-
-	// Each of these tokens is a simple value.
-
-%token SEMI_COLON
-%token COLON
-%token DOT
-%token EXCLAMATION
-
-	// Each of these are paired tokens:
-
-%token LEFT_PARENTHESIS
-%token RIGHT_PARENTHESIS
-%token LEFT_CURLY
-%token RIGHT_CURLY
-%token LEFT_SQUARE
-%token RIGHT_SQUARE
-%token LP_LA
-%token RA_RP
-
-	// These are operator-like tokens appearing in expressions:
-
-%left	ASTERISK SLASH PERCENT
-%left	PLUS DASH
-%left	LA_LA RA_RA RA_RA_RA
-%left	DOT_DOT
-%left	EQ_EQ EXCLAMATION_EQ EQ_EQ_EQ EX_EQ_EQ
-%left	LEFT_ANGLE RIGHT_ANGLE RA_EQ LA_EQ LA_RA LA_RA_EQ EX_RA EX_LA EX_RA_EQ EX_LA_EQ EX_LA_RA EX_LA_RA_EQ
-%left	AMPERSAND CARET VERTICAL_BAR
-%left	AMP_AMP VBAR_VBAR
-%left	NEW DELETE
-%right	EQUALS PLUS_EQ DASH_EQ ASTERISK_EQ SLASH_EQ PERCENT_EQ AMPERSAND_EQ CARET_EQ VERTICAL_BAR_EQ LA_LA_EQ RA_RA_EQ RA_RA_RA_EQ
-%left	COMMA
-
-%token QUESTION_MARK
-%token TILDE
-
-	// These are multi-character operator-like tokens:
-
-%token PLUS_PLUS					// ++
-%token DASH_DASH					// --
-%token ELLIPSIS						// ...
-
-	// Keywords
-
-%token ABSTRACT
-%token BREAK
-%token BYTES
-%token CASE
-%token CATCH
-%token CLASS
-%token CONTINUE
-%token DEFAULT
-%token DO
-%token ELSE
-%token ENUM
+
+	// Each of these tokens has an associated 'value'
+
+%token IDENTIFIER
+%token INTEGER
+%token FLOATING_POINT
+%token CHARACTER
+%token STRING
+%token ANNOTATION
+
+	// Each of these tokens is a simple value.
+
+%token SEMI_COLON
+%token COLON
+%token DOT
+%token EXCLAMATION
+
+	// Each of these are paired tokens:
+
+%token LEFT_PARENTHESIS
+%token RIGHT_PARENTHESIS
+%token LEFT_CURLY
+%token RIGHT_CURLY
+%token LEFT_SQUARE
+%token RIGHT_SQUARE
+%token LP_LA
+%token RA_RP
+
+	// These are operator-like tokens appearing in expressions:
+
+%left	ASTERISK SLASH PERCENT
+%left	PLUS DASH
+%left	LA_LA RA_RA RA_RA_RA
+%left	DOT_DOT
+%left	EQ_EQ EXCLAMATION_EQ EQ_EQ_EQ EX_EQ_EQ
+%left	LEFT_ANGLE RIGHT_ANGLE RA_EQ LA_EQ LA_RA LA_RA_EQ EX_RA EX_LA EX_RA_EQ EX_LA_EQ EX_LA_RA EX_LA_RA_EQ
+%left	AMPERSAND CARET VERTICAL_BAR
+%left	AMP_AMP VBAR_VBAR
+%left	NEW DELETE
+%right	EQUALS PLUS_EQ DASH_EQ ASTERISK_EQ SLASH_EQ PERCENT_EQ AMPERSAND_EQ CARET_EQ VERTICAL_BAR_EQ LA_LA_EQ RA_RA_EQ RA_RA_RA_EQ
+%left	COMMA
+
+%token QUESTION_MARK
+%token TILDE
+
+	// These are multi-character operator-like tokens:
+
+%token PLUS_PLUS					// ++
+%token DASH_DASH					// --
+%token ELLIPSIS						// ...
+
+	// Keywords
+
+%token ABSTRACT
+%token BREAK
+%token BYTES
+%token CASE
+%token CATCH
+%token CLASS
+%token CONTINUE
+%token DEFAULT
+%token DO
+%token ELSE
+%token ENUM
 %token EVENT
-%token EXTENDS
-%token FALSE
-%token FINAL
-%token FINALLY
+%token EXTENDS
+%token FALSE
+%token FINAL
+%token FINALLY
 %token FLAGS
-%token FOR
-%token FUNCTION
-%token IF
-%token IMPLEMENTS
+%token FOR
+%token FUNCTION
+%token IF
+%token IMPLEMENTS
 %token IMPORT
 %token INTERFACE
 %token MONITOR
 %token NAMESPACE
 %token NEW
-%token NULL
-%token PRIVATE
-%token PROTECTED
-%token PUBLIC
-%token RETURN
-%token STATIC
-%token SUPER
-%token SWITCH
-%token THIS
-%token THROW
-%token TRUE
-%token TRY
-%token WHILE
-
-%token CLASS_NAME				// designate the name for a constructor
-%%
-statement_list_opt:
-			  /* empty */
-			| statement_list
-			;
-			
-statement_list:
-			  annotation_list_opt statement
-			| statement_list annotation_list_opt statement
-			;
-			
-statement:	  SEMI_COLON
-			| expression SEMI_COLON
-			| expression catch_clause
-			| block
-			| visibility_opt declaration
-			| BREAK SEMI_COLON
-			| CASE expression COLON statement
-			| CONTINUE SEMI_COLON
-			| DEFAULT COLON statement
-			| DO statement WHILE LEFT_PARENTHESIS expression RIGHT_PARENTHESIS SEMI_COLON
-			| FOR LEFT_PARENTHESIS expression_opt SEMI_COLON expression_opt SEMI_COLON expression_opt RIGHT_PARENTHESIS statement
-			| FOR LEFT_PARENTHESIS expression IDENTIFIER COLON expression RIGHT_PARENTHESIS statement
-			| FOR LEFT_PARENTHESIS expression IDENTIFIER EQUALS expression SEMI_COLON expression_opt SEMI_COLON expression_opt RIGHT_PARENTHESIS statement
-			| IF LEFT_PARENTHESIS expression RIGHT_PARENTHESIS statement else_opt
-			| RETURN expression_opt SEMI_COLON
-			| SWITCH LEFT_PARENTHESIS expression RIGHT_PARENTHESIS statement
-			| THROW expression SEMI_COLON
-			| TRY block catch_clause
-			| WHILE LEFT_PARENTHESIS expression RIGHT_PARENTHESIS statement
-			| import
-			| NAMESPACE namespace SEMI_COLON
-			;
-
-catch_clause: catch_list finally_opt
-			;
-			
-finally_opt:  /* empty */
-			| FINALLY block
-			;
-			
-catch_list:	  catch
-			| catch_list catch
-			;
-
-catch:		  CATCH LEFT_PARENTHESIS IDENTIFIER IDENTIFIER RIGHT_PARENTHESIS block
-			;
-			
-import:		  IMPORT IDENTIFIER EQUALS namespace DOT IDENTIFIER SEMI_COLON
-			| IMPORT namespace DOT IDENTIFIER SEMI_COLON
-			;
-			
-namespace:	  dotted_name LEFT_PARENTHESIS dotted_name RIGHT_PARENTHESIS
-			;
-			
-dotted_name:  IDENTIFIER
-			| dotted_name DOT IDENTIFIER
-			;
-			
-block:		  LEFT_CURLY statement_list_opt RIGHT_CURLY
-			;
-		
+%token NULL
+%token PRIVATE
+%token PROTECTED
+%token PUBLIC
+%token RETURN
+%token STATIC
+%token SUPER
+%token SWITCH
+%token THIS
+%token THROW
+%token TRUE
+%token TRY
+%token WHILE
+
+%token CLASS_NAME				// designate the name for a constructor
+%%
+statement_list_opt:
+			  /* empty */
+			| statement_list
+			;
+			
+statement_list:
+			  annotation_list_opt statement
+			| statement_list annotation_list_opt statement
+			;
+			
+statement:	  SEMI_COLON
+			| expression SEMI_COLON
+			| expression catch_clause
+			| block
+			| visibility_opt declaration
+			| BREAK SEMI_COLON
+			| CASE expression COLON statement
+			| CONTINUE SEMI_COLON
+			| DEFAULT COLON statement
+			| DO statement WHILE LEFT_PARENTHESIS expression RIGHT_PARENTHESIS SEMI_COLON
+			| FOR LEFT_PARENTHESIS expression_opt SEMI_COLON expression_opt SEMI_COLON expression_opt RIGHT_PARENTHESIS statement
+			| FOR LEFT_PARENTHESIS expression IDENTIFIER COLON expression RIGHT_PARENTHESIS statement
+			| FOR LEFT_PARENTHESIS expression IDENTIFIER EQUALS expression SEMI_COLON expression_opt SEMI_COLON expression_opt RIGHT_PARENTHESIS statement
+			| IF LEFT_PARENTHESIS expression RIGHT_PARENTHESIS statement else_opt
+			| RETURN expression_opt SEMI_COLON
+			| SWITCH LEFT_PARENTHESIS expression RIGHT_PARENTHESIS statement
+			| THROW expression SEMI_COLON
+			| TRY block catch_clause
+			| WHILE LEFT_PARENTHESIS expression RIGHT_PARENTHESIS statement
+			| import
+			| NAMESPACE namespace SEMI_COLON
+			;
+
+catch_clause: catch_list finally_opt
+			;
+			
+finally_opt:  /* empty */
+			| FINALLY block
+			;
+			
+catch_list:	  catch
+			| catch_list catch
+			;
+
+catch:		  CATCH LEFT_PARENTHESIS IDENTIFIER IDENTIFIER RIGHT_PARENTHESIS block
+			;
+			
+import:		  IMPORT IDENTIFIER EQUALS namespace DOT IDENTIFIER SEMI_COLON
+			| IMPORT namespace DOT IDENTIFIER SEMI_COLON
+			;
+			
+namespace:	  dotted_name LEFT_PARENTHESIS dotted_name RIGHT_PARENTHESIS
+			;
+			
+dotted_name:  IDENTIFIER
+			| dotted_name DOT IDENTIFIER
+			;
+			
+block:		  LEFT_CURLY statement_list_opt RIGHT_CURLY
+			;
+		
 visibility:	| /* empty */
-			| PUBLIC
-			| PROTECTED
-			| PRIVATE
-			;
-				
-declaration:  static_opt expression initializer_list SEMI_COLON
-			| CLASS_NAME LEFT_PARENTHESIS parameter_list_opt RIGHT_PARENTHESIS function_body
-<<<<<<< HEAD
-			| final_opt CLASS IDENTIFIER class_body
+			| PUBLIC
+			| PROTECTED
+			| PRIVATE
+			;
+				
+declaration:  static_opt expression initializer_list SEMI_COLON
+			| CLASS_NAME LEFT_PARENTHESIS parameter_list_opt RIGHT_PARENTHESIS function_body
 			| final_opt INTERFACE IDENTIFIER interface_body
-			| ENUM IDENTIFIER LEFT_CURLY enum_body RIGHT_CURLY
-			| FLAGS IDENTIFIER LEFT_CURLY flags_list RIGHT_CURLY
-			| FLAGS IDENTIFIER LEFT_CURLY flags_list COMMA RIGHT_CURLY
-			| final_opt expression name LEFT_PARENTHESIS parameter_list_opt RIGHT_PARENTHESIS function_body
-			| STATIC expression name LEFT_PARENTHESIS parameter_list_opt RIGHT_PARENTHESIS function_body
-=======
-			| TILDE CLASS_NAME LEFT_PARENTHESIS parameter_list_opt RIGHT_PARENTHESIS function_body
-			| final_opt CLASS IDENTIFIER class_body
-			| ENUM IDENTIFIER LEFT_CURLY enum_body RIGHT_CURLY
-			| final_opt static_opt expression name LEFT_PARENTHESIS parameter_list_opt RIGHT_PARENTHESIS function_body
-			| static_opt EVENT name LEFT_PARENTHESIS parameter_list_opt RIGHT_PARENTHESIS function_body
->>>>>>> b73b70a9
-			| ABSTRACT expression name LEFT_PARENTHESIS parameter_list_opt RIGHT_PARENTHESIS SEMI_COLON
-			;
-<<<<<<< HEAD
-			
-=======
+			| ENUM IDENTIFIER LEFT_CURLY enum_body RIGHT_CURLY
+			| FLAGS IDENTIFIER LEFT_CURLY flags_list RIGHT_CURLY
+			| FLAGS IDENTIFIER LEFT_CURLY flags_list COMMA RIGHT_CURLY
+			| final_opt expression name LEFT_PARENTHESIS parameter_list_opt RIGHT_PARENTHESIS function_body
+			| STATIC expression name LEFT_PARENTHESIS parameter_list_opt RIGHT_PARENTHESIS function_body
+			| TILDE CLASS_NAME LEFT_PARENTHESIS parameter_list_opt RIGHT_PARENTHESIS function_body
+			| final_opt CLASS IDENTIFIER class_body
+			| final_opt static_opt expression name LEFT_PARENTHESIS parameter_list_opt RIGHT_PARENTHESIS function_body
+			| static_opt EVENT name LEFT_PARENTHESIS parameter_list_opt RIGHT_PARENTHESIS function_body
+			| ABSTRACT expression name LEFT_PARENTHESIS parameter_list_opt RIGHT_PARENTHESIS SEMI_COLON
+			;
+			
 
 static_opt:	  /* empty */
 			| STATIC
 			;
->>>>>>> b73b70a9
 
 final_opt:	  /* empty */
 			| FINAL
 			;
 
-enum_body:	  enum_list
-			| enum_list SEMI_COLON statement_list_opt
-			;
-			
-enum_list:	  enum
-			| enum_list COMMA enum
-			;
-			
-enum:		  IDENTIFIER
-			| IDENTIFIER LEFT_PARENTHESIS parameter_list_opt RIGHT_PARENTHESIS
-			;
+enum_body:	  enum_list
+			| enum_list SEMI_COLON statement_list_opt
+			;
+			
+enum_list:	  enum
+			| enum_list COMMA enum
+			;
+			
+enum:		  IDENTIFIER
+			| IDENTIFIER LEFT_PARENTHESIS parameter_list_opt RIGHT_PARENTHESIS
+			;
 
 flags_list:	  flag
 			| flags_list COMMA flag
-function_body:
-			  block
-			| SEMI_COLON
-			;
-
-initializer_list:
-			  initializer
-			| initializer_list COMMA initializer
-			;
-			 
-initializer:  name
-			| name EQUALS assignment
-			;
-			
-else_opt:	  /* empty */
-			| ELSE statement
-			;
-
-name:		  annotation_list_opt IDENTIFIER
-			;
-				
-expression_opt:
-			  /* empty */
-			| expression
-			;
-			
-expression:	  assignment
-			| expression COMMA assignment
-			;
-
-assignment:	  conditional
-			| assignment EQUALS assignment
-			| assignment PLUS_EQ assignment
-			| assignment DASH_EQ assignment
-			| assignment ASTERISK_EQ assignment
-			| assignment SLASH_EQ assignment
-			| assignment PERCENT_EQ assignment
-			| assignment AMPERSAND_EQ assignment
-			| assignment CARET_EQ assignment
-			| assignment VERTICAL_BAR_EQ assignment
-			| assignment LA_LA_EQ assignment
-			| assignment RA_RA_EQ assignment
-			| assignment RA_RA_RA_EQ assignment
-			;
-			
-conditional:  binary
-			| binary QUESTION_MARK expression COLON conditional
-			;
- 
-binary:		  unary
-			| binary ASTERISK binary
-			| binary SLASH binary
-			| binary PERCENT binary
-			| binary PLUS binary
-			| binary DASH binary
-			| binary LA_LA binary
-			| binary RA_RA binary
-			| binary RA_RA_RA binary
-			| binary DOT_DOT binary
-			| binary EQ_EQ binary
-			| binary EXCLAMATION_EQ binary
-			| binary EQ_EQ_EQ binary
-			| binary EX_EQ_EQ binary
-			| binary LEFT_ANGLE binary
-			| binary RIGHT_ANGLE binary
-			| binary RA_EQ binary
-			| binary LA_EQ binary
-			| binary LA_RA binary
-			| binary LA_RA_EQ binary
-			| binary EX_RA binary
-			| binary EX_LA binary
-			| binary EX_RA_EQ binary
-			| binary EX_LA_EQ binary
-			| binary EX_LA_RA binary
-			| binary EX_LA_RA_EQ binary
-			| binary AMPERSAND binary
-			| binary CARET binary
-			| binary VERTICAL_BAR binary
-			| binary AMP_AMP binary
-			| binary VBAR_VBAR binary
-			| binary NEW binary
-			| binary DELETE binary
-			;
-
-unary:		  term
-			| PLUS unary
-			| DASH unary
-			| TILDE unary	
-			| AMPERSAND unary
-			| EXCLAMATION unary
-			| PLUS_PLUS unary
-			| DASH_DASH unary
-			| NEW unary
-			| DELETE unary
-			;
-		
-term:		  atom
-			| term PLUS_PLUS
-			| term DASH_DASH
-			| term LEFT_PARENTHESIS parameter_list_opt RIGHT_PARENTHESIS
-			| term LEFT_SQUARE expression_opt RIGHT_SQUARE value_initializer_list_opt
-			| term LEFT_SQUARE expression COLON expression_opt RIGHT_SQUARE
-			| term ELLIPSIS
-			| term LP_LA expression RA_RP
-			| term DOT IDENTIFIER
-			| term DOT BYTES
-			;
-	
-atom:		  IDENTIFIER
-			| INTEGER
-			| CHARACTER
-			| STRING
-			| FLOATING_POINT
-			| THIS
-			| SUPER
-			| TRUE
-			| FALSE
-			| NULL
-			| LEFT_PARENTHESIS expression RIGHT_PARENTHESIS
-			| CLASS class_body
-			| FUNCTION term_opt block
-			;
-
-value_initializer_list_opt:
-			  /* empty */
-			| LEFT_CURLY RIGHT_CURLY
-			| LEFT_CURLY value_initializer_list RIGHT_CURLY
-			;
-			
-value_initializer_list:
-			  value_initializer
-			| value_initializer_list COMMA value_initializer
-			;
-			
-value_initializer:
-			  assignment
- 			;
-
-term_opt:	  /* empty */
-			| term
-			;
-			
-class_body:	  template_opt base_opt implements_list_opt block
-			;
+function_body:
+			  block
+			| SEMI_COLON
+			;
+
+initializer_list:
+			  initializer
+			| initializer_list COMMA initializer
+			;
+			 
+initializer:  name
+			| name EQUALS assignment
+			;
+			
+else_opt:	  /* empty */
+			| ELSE statement
+			;
+
+name:		  annotation_list_opt IDENTIFIER
+			;
+				
+expression_opt:
+			  /* empty */
+			| expression
+			;
+			
+expression:	  assignment
+			| expression COMMA assignment
+			;
+
+assignment:	  conditional
+			| assignment EQUALS assignment
+			| assignment PLUS_EQ assignment
+			| assignment DASH_EQ assignment
+			| assignment ASTERISK_EQ assignment
+			| assignment SLASH_EQ assignment
+			| assignment PERCENT_EQ assignment
+			| assignment AMPERSAND_EQ assignment
+			| assignment CARET_EQ assignment
+			| assignment VERTICAL_BAR_EQ assignment
+			| assignment LA_LA_EQ assignment
+			| assignment RA_RA_EQ assignment
+			| assignment RA_RA_RA_EQ assignment
+			;
+			
+conditional:  binary
+			| binary QUESTION_MARK expression COLON conditional
+			;
+ 
+binary:		  unary
+			| binary ASTERISK binary
+			| binary SLASH binary
+			| binary PERCENT binary
+			| binary PLUS binary
+			| binary DASH binary
+			| binary LA_LA binary
+			| binary RA_RA binary
+			| binary RA_RA_RA binary
+			| binary DOT_DOT binary
+			| binary EQ_EQ binary
+			| binary EXCLAMATION_EQ binary
+			| binary EQ_EQ_EQ binary
+			| binary EX_EQ_EQ binary
+			| binary LEFT_ANGLE binary
+			| binary RIGHT_ANGLE binary
+			| binary RA_EQ binary
+			| binary LA_EQ binary
+			| binary LA_RA binary
+			| binary LA_RA_EQ binary
+			| binary EX_RA binary
+			| binary EX_LA binary
+			| binary EX_RA_EQ binary
+			| binary EX_LA_EQ binary
+			| binary EX_LA_RA binary
+			| binary EX_LA_RA_EQ binary
+			| binary AMPERSAND binary
+			| binary CARET binary
+			| binary VERTICAL_BAR binary
+			| binary AMP_AMP binary
+			| binary VBAR_VBAR binary
+			| binary NEW binary
+			| binary DELETE binary
+			;
+
+unary:		  term
+			| PLUS unary
+			| DASH unary
+			| TILDE unary	
+			| AMPERSAND unary
+			| EXCLAMATION unary
+			| PLUS_PLUS unary
+			| DASH_DASH unary
+			| NEW unary
+			| DELETE unary
+			;
+		
+term:		  atom
+			| term PLUS_PLUS
+			| term DASH_DASH
+			| term LEFT_PARENTHESIS parameter_list_opt RIGHT_PARENTHESIS
+			| term LEFT_SQUARE expression_opt RIGHT_SQUARE value_initializer_list_opt
+			| term LEFT_SQUARE expression COLON expression_opt RIGHT_SQUARE
+			| term ELLIPSIS
+			| term LP_LA expression RA_RP
+			| term DOT IDENTIFIER
+			| term DOT BYTES
+			;
+	
+atom:		  IDENTIFIER
+			| INTEGER
+			| CHARACTER
+			| STRING
+			| FLOATING_POINT
+			| THIS
+			| SUPER
+			| TRUE
+			| FALSE
+			| NULL
+			| LEFT_PARENTHESIS expression RIGHT_PARENTHESIS
+			| CLASS class_body
+			| FUNCTION term_opt block
+			;
+
+value_initializer_list_opt:
+			  /* empty */
+			| LEFT_CURLY RIGHT_CURLY
+			| LEFT_CURLY value_initializer_list RIGHT_CURLY
+			;
+			
+value_initializer_list:
+			  value_initializer
+			| value_initializer_list COMMA value_initializer
+			;
+			
+value_initializer:
+			  assignment
+ 			;
+
+term_opt:	  /* empty */
+			| term
+			;
+			
+class_body:	  template_opt base_opt implements_list_opt block
+			;
 
 interface_body: base_opt LEFT_CURLY interface_statement RIGHT_CURLY
 			;
@@ -357,74 +349,74 @@
 interface_statement: SEMI_COLON
 			| expression name LEFT_PARENTHESIS parameter_list_opt RIGHT_PARENTHESIS SEMI_COLON
 			| EVENT name LEFT_PARENTHESIS parameter_list_opt RIGHT_PARENTHESIS SEMI_COLON
-			;
-
-template_opt:
-			  /* empty */
-			| LP_LA template_list RA_RP
-			;
-			
-template_list:
-			  annotation_list_opt template_arg
-			| template_list COMMA annotation_list_opt template_arg
-			;
-			
-template_arg:
-			  CLASS IDENTIFIER
-			| expression IDENTIFIER
-			;
-			
-parameter_list_opt:
-			  /* empty */
-			| parameter_list
-			;
-			
-parameter_list:
-			  annotation_list_opt parameter
-			| parameter_list COMMA annotation_list_opt parameter
-			;
-			
-parameter:	  assignment
-			| conditional IDENTIFIER
-			;
-
-annotation_list_opt:
-			  /* empty */
-			| annotation_list
-			;
-			
-annotation_list:
-			  annotation
-			| annotation_list annotation
-			;
-			
-annotation:	  ANNOTATION
-			| ANNOTATION LEFT_PARENTHESIS argument_list_opt RIGHT_PARENTHESIS
-			;
-
-base_opt:	  /* empty */
-			| EXTENDS expression
-			;
-			
-implements_list_opt:
-			  /* empty */		  
-			| implements_list
-			;
-			
-implements_list:
-			  implements
-			| implements_list implements
-			;
-			
-implements:	  IMPLEMENTS expression
-			;
-			
-argument_list_opt:
-			  /* empty */
-			| argument_list
-			;
-			
-argument_list:
-			  assignment
-			| argument_list COMMA assignment
-			;
+			;
+
+template_opt:
+			  /* empty */
+			| LP_LA template_list RA_RP
+			;
+			
+template_list:
+			  annotation_list_opt template_arg
+			| template_list COMMA annotation_list_opt template_arg
+			;
+			
+template_arg:
+			  CLASS IDENTIFIER
+			| expression IDENTIFIER
+			;
+			
+parameter_list_opt:
+			  /* empty */
+			| parameter_list
+			;
+			
+parameter_list:
+			  annotation_list_opt parameter
+			| parameter_list COMMA annotation_list_opt parameter
+			;
+			
+parameter:	  assignment
+			| conditional IDENTIFIER
+			;
+
+annotation_list_opt:
+			  /* empty */
+			| annotation_list
+			;
+			
+annotation_list:
+			  annotation
+			| annotation_list annotation
+			;
+			
+annotation:	  ANNOTATION
+			| ANNOTATION LEFT_PARENTHESIS argument_list_opt RIGHT_PARENTHESIS
+			;
+
+base_opt:	  /* empty */
+			| EXTENDS expression
+			;
+			
+implements_list_opt:
+			  /* empty */		  
+			| implements_list
+			;
+			
+implements_list:
+			  implements
+			| implements_list implements
+			;
+			
+implements:	  IMPLEMENTS expression
+			;
+			
+argument_list_opt:
+			  /* empty */
+			| argument_list
+			;
+			
+argument_list:
+			  assignment
+			| argument_list COMMA assignment
+			;