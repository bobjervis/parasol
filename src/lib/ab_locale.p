/*
   Copyright 2015 Robert Jervis

   Licensed under the Apache License, Version 2.0 (the "License");
   you may not use this file except in compliance with the License.
   You may obtain a copy of the License at

       http://www.apache.org/licenses/LICENSE-2.0

   Unless required by applicable law or agreed to in writing, software
   distributed under the License is distributed on an "AS IS" BASIS,
   WITHOUT WARRANTIES OR CONDITIONS OF ANY KIND, either express or implied.
   See the License for the specific language governing permissions and
   limitations under the License.
 */
/**
 * Provides facilities for creating an internationalized Parasol application. 
 */
namespace parasol:international;

import parasol:log;
import parasol:thread;
import parasol:runtime;
import native:linux;
import native:windows;
import native:C;

private ref<log.Logger> logger = log.getLogger("parasol.international");
/**
 * This function gets a Locale object for the named locale. Note that the 
 * special value "C" (or on Linux "POSIX") gets the C locale. Note also that the special
 * value "" gets the operating system's notion of the locale of the program.
 *
 * If the string is any other, it is treated as a locale name with the following syntax:
 *
 *		language[-country][.codepage]
 *
 * Language is an ISO 639 language code. Country is an ISO-3166-1 country/region identifier.
 * Codepage identifies a code page that determines the mapping of 8-bit text data to Unicode.
 *
 * Note that operating system-specific transformations are then applied to the string to
 * the native form of a locale name. For example, on Linux the language, country and codepage are
 * converted to lower-case and the dash (if present) is changed to an underbar.
 */
public ref<Locale> getLocale(string locale) {
	if (runtime.compileTarget == runtime.Target.X86_64_LNX) {
		string localeName;

		if (locale == "C" || locale == "POSIX")
			localeName = locale;
		else
			localeName = locale;//.toLowerCase();

		int dashLoc = locale.indexOf('-');
		if (dashLoc >= 0)
			localeName[dashLoc] = '_';
		linux.locale_t localeID = linux.newlocale(linux.LC_ALL_MASK, localeName.c_str(), null);
		if (localeID != null)
			return new LinuxLocale(localeID, localeName);
		else {
			printf("newlocale of '%s' failed: %s\n", localeName, linux.strerror(linux.errno()));
		}
	} else if (runtime.compileTarget == runtime.Target.X86_64_WIN) {
		string localeName;

		if (locale == "C")
			localeName = locale;
		else
			localeName = locale.toLowerCase();

		int dashLoc = locale.indexOf('-');
		int dotLoc;
		if (dashLoc >= 0) {
			dotLoc = locale.indexOf('.', dashLoc);
			if (dotLoc < 0)
				dotLoc = locale.length();
			for (int i = dashLoc + 1; i < dotLoc; i++)
				localeName[i] = localeName[i].toUpperCase();
		} else
			dotLoc = locale.indexOf('.');
		if (dotLoc >= 0) {
			string codepage = locale.substring(dotLoc + 1);
//			if (codepage == "utf8") {
//				localeName = localeName.substring(0, dotLoc + 1) + "utf-8";
//			}
		}
		windows._locale_t localeID = windows._create_locale(C.LC_ALL, localeName.c_str());
		if (localeID != null)
			return new WindowsLocale(localeID, localeName);
	}
	return null;
}

/**
 * This locale gives you the settings that the "C" locale uses.
 */
public ref<Locale> cLocale() {					// By using the default settings on everything, we get the C Locale.
	lock (globalState) {
		if (cLocaleMemory == null)
			cLocaleMemory = getLocale("C");
		return cLocaleMemory;
	}
}
/**
 * This is the default locale of the underlying operating system. 
 *
 * @return The default process locale.
 */
public ref<Locale> defaultLocale() {
	lock (globalState) {
		if (defaultLocaleMemory == null)
			defaultLocaleMemory = getLocale("");
		return defaultLocaleMemory;
	}
}
/**
 * This sets the default locale of the process.
 *
 * @param locale The new locale to set.
 * @return The previous defualt locale.
 */
public ref<Locale> setDefaultLocale(ref<Locale> locale) {
	ref<Locale> prior;
	lock (globalState) {
		prior = defaultLocale();
		if (locale != null && prior != locale)
			defaultLocaleMemory = locale;
	}
	return prior;
}
/**
 * Gets the current thread locale.
 *
 * @return The thread locale, if one is defined, otherwise the process locale.
 */
public ref<Locale> myLocale() {
	ref<thread.Thread> th = thread.currentThread();

	if (th.locale != null)
		return th.locale;
	else
		return defaultLocale();
}

Monitor globalState;

ref<Locale> cLocaleMemory;
ref<Locale> defaultLocaleMemory;

DecimalStyle defaultDecimalStyle = {
	decimalSeparator: ".",
	groupSeparator: ",",
	grouping: [ byte(3), byte(0) ],
	negativeSign: "-",
	positiveSign: "+",
	zeroDigit: '0',
};
/**
 * This describe the ISO A4 paper size.
 */
public PaperStyle A4Style = {
	width: 210,
	height: 297,
};
/**
 * This describes the US Letter size.
 */
public PaperStyle usLetterSize = {
	width: 216,
	height: 279
};
/**
 * This class describes a locale, with all its attendant data.
 */
public monitor class Locale {
	protected ref<DecimalStyle> _decimalStyle;
	protected ref<PaperStyle> _paperStyle;
	protected string _localeName;
	protected string _language;
	protected string _country;
	protected string _encoding;

	protected Locale(string localeName) {
		_localeName = localeName;
		int idx = _localeName.indexOf('_');
		if (idx < 0)
			_language = _localeName.toLowerCase();
		else {
			_language = _localeName.substring(0, idx).toLowerCase();
			int idx2 = _localeName.indexOf('.', idx + 1);
			if (idx2 < 0)
				_country = _localeName.substring(idx + 1).toLowerCase();
			else {
				_country = _localeName.substring(idx + 1, idx2).toLowerCase();
				_encoding = _localeName.substring(idx2 + 1).toLowerCase();
			}
		}
<<<<<<< HEAD
		logger.debug("lang = %s country = %s encoiding = %s", _language, _country, _encoding);
=======
//		printf("lang = %s country = %s encoding = %s", _language, _country, _encoding);
>>>>>>> 342fd967
	}
	/**
	 * Fetch the decimal style parameters for this locale.
	 *
	 * @return A DecimalStyle object describing this locale's decimal formatting. Do not modify this object.
	 */
	public ref<DecimalStyle> decimalStyle() {
		if (_decimalStyle == null)
			_decimalStyle = &defaultDecimalStyle;
		return _decimalStyle;
	}
	
	public ref<PaperStyle> paperStyle() {
		if (_paperStyle == null)
			_paperStyle = &A4Style;
		return _paperStyle;
	}
}
/**
 * Because of the wildly differing capabilites of underlying operating systems,
 * locale data has to be configured specifically to each system.
 */
class LinuxLocale extends Locale {
	private linux.locale_t _locale;

	LinuxLocale(linux.locale_t locale, string localeName) {
		super(localeName);
		_locale = locale;
	}

	~LinuxLocale() {
		lock (*this) {
			delete _decimalStyle;
			delete _paperStyle;
		}
	}	

	public ref<DecimalStyle> decimalStyle() {
		lock (*this){
			if (_decimalStyle == null) {
				_decimalStyle = new DecimalStyle;
				_decimalStyle.decimalSeparator = string(linux.nl_langinfo_l(linux.DECIMAL_POINT, _locale));
				_decimalStyle.groupSeparator = string(linux.nl_langinfo_l(linux.THOUSANDS_SEP, _locale));
				pointer<byte> b = linux.nl_langinfo_l(linux.GROUPING, _locale);
				if (b != null) {
					for (;;) {
						if (*b == 0) {
							_decimalStyle.grouping.append(0);
							break;
						} else if (*b == 127 || *b == 255) {
							_decimalStyle.grouping.append(byte.MAX_VALUE);
							break;
						} else
							_decimalStyle.grouping.append(*b);
						b++;
					}
				}
				_decimalStyle.negativeSign = "-";
				_decimalStyle.positiveSign = "+";
				_decimalStyle.zeroDigit = '0';
			}
			return _decimalStyle;
		}
	}

	public ref<PaperStyle> paperStyle() {
		lock (*this) {
			if (_paperStyle == null) {
				switch (_country) {
				case "us":
				case "ca":
				case "ph":
					_paperStyle = &usLetterSize;
					break;

				default:
					_paperStyle = &A4Style;
				}
			}
			return _paperStyle;
		}
	}
}
/**
 * Because of the wildly differing capabilites of underlying operating systems,
 * locale data has to be configured specifically to each system.
 */
class WindowsLocale extends Locale {
	private windows._locale_t _locale;

	WindowsLocale(windows._locale_t locale, string localeName) {
		super(localeName);
		_locale = locale;
	}
}
/**
 * Specifies the manner in which decimal values should be formatted.
 */
public class DecimalStyle {
	/**
	 * A string representing a locale's decimal separator (commonly , or .).
	 */
	public string decimalSeparator;
	/**
	 * A string representing a locale's digit group separator (commonly , or .).
	 */
	public string groupSeparator;
	/**
	 * Each element is the number of digits in a group. Elements with higher
	 * indices are further left. An element with byte.MAX_VALUE means that
	 * no further grouping is done. An element with a zero value means that
	 * the previous element is used for all further left grouping.
	 */
	public byte[] grouping;
	/**
	 * A string representin         g a locale's negative sign.
	 */
	public string negativeSign;
	/**
	 * A string representing a locale's positive sign.
	 */
	public string positiveSign;
	/**
	 * A Unicode code point representing a locale's zero digit. Other digits
	 * are assumed to be consecutive code points. Thus, only a Unicode defined
	 * decimal digit character group can meaningfully be used here.
	 */
	public int zeroDigit;
}
/**
 * Reserved for future expansion.
 */
public class MonetaryStyle {
}
/**
 * Reserved for future expansion.
 */
public class AddressStyle {
}
/**
 * Reserved for future expansion.
 */
public class CollationStyle {
}
/**
 * Reserved for future expansion.
 */
public class CharacterClassificationStyle {
}
/**
 * Reserved for future expansion.
 */
public class MeasurementsStyle {
}
/**
 * Reserved for future expansion.
 */
public class NameStyle {
	
}
/**
 * Specifies the expected paper dimensions in the given locale.
 */
public class PaperStyle {
	/**
	 * width in  millimeters
	 */
	public int width;
	/**
	 * height in millimeters
	 */
	public int height;
}
/**
 * Reserved for future expansion.
 */
public class TelephoneStyle {
}
/**
 * Reserved for future expansion.
 */
public class TimeStyle {
	string[] abbreviatedDay;			// An array of 7 abbreviated day-of-week names.
	string[] day;						// An array of 7 full day of week names.
/*
	public ref<string[]> abbreviatedMonth(ref<time.Calendar> calendar) {
	}
*/
}
<|MERGE_RESOLUTION|>--- conflicted
+++ resolved
@@ -195,11 +195,7 @@
 				_encoding = _localeName.substring(idx2 + 1).toLowerCase();
 			}
 		}
-<<<<<<< HEAD
-		logger.debug("lang = %s country = %s encoiding = %s", _language, _country, _encoding);
-=======
 //		printf("lang = %s country = %s encoding = %s", _language, _country, _encoding);
->>>>>>> 342fd967
 	}
 	/**
 	 * Fetch the decimal style parameters for this locale.
